{
<<<<<<< HEAD
	"devDependencies": {
		"lerna": "^2.0.0"
	}
=======
  "name": "dva",
  "version": "1.3.0-beta.4",
  "description": "React and redux based, lightweight and elm-style framework.",
  "repository": {
    "type": "git",
    "url": "https://github.com/dvajs/dva"
  },
  "homepage": "https://github.com/dvajs/dva",
  "typings": "./index.d.ts",
  "keywords": [
    "dva",
    "ant",
    "react",
    "react-native",
    "mobile",
    "redux",
    "redux-saga",
    "elm",
    "framework",
    "frontend"
  ],
  "authors": [
    "chencheng <sorrycc@gmail.com> (https://github.com/sorrycc)"
  ],
  "license": "MIT",
  "bugs": {
    "url": "https://github.com/dvajs/dva/issues"
  },
  "scripts": {
    "test": "npm run lint && cross-env NODE_ENV=test nyc mocha --no-timeouts",
    "debug": "mocha --require babel-register --require ./test/setup.js --no-timeouts",
    "build": "rimraf lib && babel src --out-dir lib",
    "lint": "eslint --ext .js src test",
    "report": "nyc report --reporter=html",
    "coveralls": "nyc report --reporter=text-lcov | coveralls",
    "precommit": "npm run lint"
  },
  "nyc": {
    "include": [
      "src/**/*.js"
    ],
    "require": [
      "babel-register",
      "./test/setup.js"
    ],
    "sourceMap": false,
    "instrument": false
  },
  "dependencies": {
    "@types/isomorphic-fetch": "^0.0.34",
    "@types/react-router": "2.x",
    "@types/react-router-redux": "^4.0.40",
    "babel-runtime": "^6.23.0",
    "flatten": "^1.0.2",
    "global": "^4.3.2",
    "invariant": "^2.2.1",
    "is-plain-object": "^2.0.3",
    "isomorphic-fetch": "^2.2.1",
    "lodash.isfunction": "^3.0.8",
    "react-redux": "^5.0.5",
    "react-router": "^2.8.1",
    "react-router-redux": "^4.0.8",
    "redux": "^3.6.0",
    "redux-saga": "^0.15.3",
    "warning": "^3.0.0"
  },
  "peerDependencies": {
    "react": "15.x"
  },
  "devDependencies": {
    "babel-cli": "^6.24.1",
    "babel-eslint": "^7.2.3",
    "babel-plugin-add-module-exports": "^0.2.1",
    "babel-plugin-istanbul": "^4.1.4",
    "babel-plugin-transform-runtime": "^6.23.0",
    "babel-preset-es2015": "^6.24.1",
    "babel-preset-react": "^6.24.1",
    "babel-preset-stage-0": "^6.24.1",
    "babel-register": "^6.24.1",
    "browserify": "^14.4.0",
    "browserify-shim": "^3.8.14",
    "coveralls": "^2.13.1",
    "cross-env": "^5.0.0",
    "envify": "^4.0.0",
    "eslint": "^3.19.0",
    "eslint-config-airbnb": "^15.0.1",
    "eslint-plugin-import": "^2.3.0",
    "eslint-plugin-jsx-a11y": "^5.0.3",
    "eslint-plugin-react": "^7.0.1",
    "expect": "^1.20.2",
    "husky": "^0.13.4",
    "jsdom": "^9.5.0",
    "mocha": "^3.4.2",
    "nyc": "^11.0.1",
    "react": "^15.5.4",
    "react-dom": "^15.5.4",
    "rimraf": "^2.6.1",
    "uglifyjs": "^2.4.11"
  },
  "pre-commit": [
    "lint"
  ],
  "browserify-shim": {
    "react": "global:React",
    "react-dom": "global:ReactDOM"
  },
  "react-native": {
    "react-dom": false
  },
  "files": [
    "lib",
    "src",
    "dist",
    "router.js",
    "fetch.js",
    "mobile.js",
    "index.js",
    "saga.js",
    "index.d.ts",
    "router.d.ts",
    "fetch.d.ts",
    "mobile.d.ts"
  ]
>>>>>>> 6a6b3838
}<|MERGE_RESOLUTION|>--- conflicted
+++ resolved
@@ -1,131 +1,5 @@
 {
-<<<<<<< HEAD
-	"devDependencies": {
-		"lerna": "^2.0.0"
-	}
-=======
-  "name": "dva",
-  "version": "1.3.0-beta.4",
-  "description": "React and redux based, lightweight and elm-style framework.",
-  "repository": {
-    "type": "git",
-    "url": "https://github.com/dvajs/dva"
-  },
-  "homepage": "https://github.com/dvajs/dva",
-  "typings": "./index.d.ts",
-  "keywords": [
-    "dva",
-    "ant",
-    "react",
-    "react-native",
-    "mobile",
-    "redux",
-    "redux-saga",
-    "elm",
-    "framework",
-    "frontend"
-  ],
-  "authors": [
-    "chencheng <sorrycc@gmail.com> (https://github.com/sorrycc)"
-  ],
-  "license": "MIT",
-  "bugs": {
-    "url": "https://github.com/dvajs/dva/issues"
-  },
-  "scripts": {
-    "test": "npm run lint && cross-env NODE_ENV=test nyc mocha --no-timeouts",
-    "debug": "mocha --require babel-register --require ./test/setup.js --no-timeouts",
-    "build": "rimraf lib && babel src --out-dir lib",
-    "lint": "eslint --ext .js src test",
-    "report": "nyc report --reporter=html",
-    "coveralls": "nyc report --reporter=text-lcov | coveralls",
-    "precommit": "npm run lint"
-  },
-  "nyc": {
-    "include": [
-      "src/**/*.js"
-    ],
-    "require": [
-      "babel-register",
-      "./test/setup.js"
-    ],
-    "sourceMap": false,
-    "instrument": false
-  },
-  "dependencies": {
-    "@types/isomorphic-fetch": "^0.0.34",
-    "@types/react-router": "2.x",
-    "@types/react-router-redux": "^4.0.40",
-    "babel-runtime": "^6.23.0",
-    "flatten": "^1.0.2",
-    "global": "^4.3.2",
-    "invariant": "^2.2.1",
-    "is-plain-object": "^2.0.3",
-    "isomorphic-fetch": "^2.2.1",
-    "lodash.isfunction": "^3.0.8",
-    "react-redux": "^5.0.5",
-    "react-router": "^2.8.1",
-    "react-router-redux": "^4.0.8",
-    "redux": "^3.6.0",
-    "redux-saga": "^0.15.3",
-    "warning": "^3.0.0"
-  },
-  "peerDependencies": {
-    "react": "15.x"
-  },
   "devDependencies": {
-    "babel-cli": "^6.24.1",
-    "babel-eslint": "^7.2.3",
-    "babel-plugin-add-module-exports": "^0.2.1",
-    "babel-plugin-istanbul": "^4.1.4",
-    "babel-plugin-transform-runtime": "^6.23.0",
-    "babel-preset-es2015": "^6.24.1",
-    "babel-preset-react": "^6.24.1",
-    "babel-preset-stage-0": "^6.24.1",
-    "babel-register": "^6.24.1",
-    "browserify": "^14.4.0",
-    "browserify-shim": "^3.8.14",
-    "coveralls": "^2.13.1",
-    "cross-env": "^5.0.0",
-    "envify": "^4.0.0",
-    "eslint": "^3.19.0",
-    "eslint-config-airbnb": "^15.0.1",
-    "eslint-plugin-import": "^2.3.0",
-    "eslint-plugin-jsx-a11y": "^5.0.3",
-    "eslint-plugin-react": "^7.0.1",
-    "expect": "^1.20.2",
-    "husky": "^0.13.4",
-    "jsdom": "^9.5.0",
-    "mocha": "^3.4.2",
-    "nyc": "^11.0.1",
-    "react": "^15.5.4",
-    "react-dom": "^15.5.4",
-    "rimraf": "^2.6.1",
-    "uglifyjs": "^2.4.11"
-  },
-  "pre-commit": [
-    "lint"
-  ],
-  "browserify-shim": {
-    "react": "global:React",
-    "react-dom": "global:ReactDOM"
-  },
-  "react-native": {
-    "react-dom": false
-  },
-  "files": [
-    "lib",
-    "src",
-    "dist",
-    "router.js",
-    "fetch.js",
-    "mobile.js",
-    "index.js",
-    "saga.js",
-    "index.d.ts",
-    "router.d.ts",
-    "fetch.d.ts",
-    "mobile.d.ts"
-  ]
->>>>>>> 6a6b3838
+    "lerna": "^2.0.0"
+  }
 }